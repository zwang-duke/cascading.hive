--- conflicted
+++ resolved
@@ -50,20 +50,21 @@
 hive.io.file.readcolumn.ids=0,3
 ```
 
-<<<<<<< HEAD
+
+HCatalog usage
+--------------
+To talk with your production HCatalog, you have to include real hive-site.xml in your artifact. Once you build a fat jar artifact, you need to add datanucleus libs into CLASSPATH, because they are excluded from this artifact.
+
+```
+hadoop jar $your_fat_jar -libjars $HIVE_HOME/lib/datanucleus-core-3.2.2.jar,$HIVE_HOME/lib/datanucleus-rdbms-3.2.1.jar,$HIVE_HOME/lib/datanucleus-api-jdo-3.2.2.jar $your_options
+```
+
+
 Read and write Parquet format through HCatalog
 ----------------------------------------------
 [Parquet](http://parquet.io/) is another widely used columnar format for Hadoop data. Through [HCatTap](https://github.com/branky/cascading.hive/blob/master/src/main/java/cascading/hcatalog/HCatTap.java), you can read and write tables in Parquet format, without using Parquet's [Cascading specific schemes](https://github.com/Parquet/parquet-mr/tree/master/parquet-cascading).
 
-=======
-HCatalog usage
---------------
-To talk with your production HCatalog, you have to include real hive-site.xml in your artifact. Once you build a fat jar artifact, you need to add datanucleus libs into CLASSPATH, because they are excluded from this artifact.
->>>>>>> 07dc2c61
 
-```
-hadoop jar $your_fat_jar -libjars $HIVE_HOME/lib/datanucleus-core-3.2.2.jar,$HIVE_HOME/lib/datanucleus-rdbms-3.2.1.jar,$HIVE_HOME/lib/datanucleus-api-jdo-3.2.2.jar $your_options
-```
  
 
 
